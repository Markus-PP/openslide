/*
 *  OpenSlide, a library for reading whole slide image files
 *
 *  Copyright (c) 2007-2010 Carnegie Mellon University
 *  All rights reserved.
 *
 *  OpenSlide is free software: you can redistribute it and/or modify
 *  it under the terms of the GNU Lesser General Public License as
 *  published by the Free Software Foundation, version 2.1.
 *
 *  OpenSlide is distributed in the hope that it will be useful,
 *  but WITHOUT ANY WARRANTY; without even the implied warranty of
 *  MERCHANTABILITY or FITNESS FOR A PARTICULAR PURPOSE. See the
 *  GNU Lesser General Public License for more details.
 *
 *  You should have received a copy of the GNU Lesser General Public
 *  License along with OpenSlide. If not, see
 *  <http://www.gnu.org/licenses/>.
 *
 */

/*
 * Hamamatsu (VMS, VMU) support
 *
 * quickhash comes from VMS/VMU file and map2 file
 *
 */


#include <config.h>

#include "openslide-private.h"
#include "openslide-tiffdump.h"

#include <glib.h>
#include <stdlib.h>
#include <stdio.h>
#include <string.h>

#include <jpeglib.h>

#include "openslide-hash.h"

static const char GROUP_VMS[] = "Virtual Microscope Specimen";
static const char GROUP_VMU[] = "Uncompressed Virtual Microscope Specimen";
static const char KEY_MAP_FILE[] = "MapFile";
static const char KEY_IMAGE_FILE[] = "ImageFile";
static const char KEY_NUM_LAYERS[] = "NoLayers";
static const char KEY_NUM_JPEG_COLS[] = "NoJpegColumns";
static const char KEY_NUM_JPEG_ROWS[] = "NoJpegRows";
static const char KEY_OPTIMISATION_FILE[] = "OptimisationFile";
static const char KEY_MACRO_IMAGE[] = "MacroImage";
static const char KEY_BITS_PER_PIXEL[] = "BitsPerPixel";
static const char KEY_PIXEL_ORDER[] = "PixelOrder";

// returns w and h and tw and th and comment as a convenience
static bool verify_jpeg(FILE *f, int32_t *w, int32_t *h,
			int32_t *tw, int32_t *th,
			char **comment) {
  struct jpeg_decompress_struct cinfo;
  struct _openslide_jpeg_error_mgr jerr;
  jmp_buf env;

  *w = 0;
  *h = 0;
  *tw = 0;
  *th = 0;

  if (comment) {
    *comment = NULL;
  }

  if (setjmp(env) == 0) {
    cinfo.err = _openslide_jpeg_set_error_handler(&jerr, &env);
    jpeg_create_decompress(&cinfo);
    _openslide_jpeg_stdio_src(&cinfo, f);

    int header_result;

    if (comment) {
      // extract comment
      jpeg_save_markers(&cinfo, JPEG_COM, 0xFFFF);
    }

    header_result = jpeg_read_header(&cinfo, TRUE);
    if ((header_result != JPEG_HEADER_OK
	 && header_result != JPEG_HEADER_TABLES_ONLY)
	|| cinfo.num_components != 3 || cinfo.restart_interval == 0) {
      jpeg_destroy_decompress(&cinfo);
      return false;
    }

    jpeg_start_decompress(&cinfo);

    if (comment) {
      if (cinfo.marker_list) {
	// copy everything out
	char *com = g_strndup((const gchar *) cinfo.marker_list->data,
			      cinfo.marker_list->data_length);
	// but only really save everything up to the first '\0'
	*comment = g_strdup(com);
	g_free(com);
      }
      jpeg_save_markers(&cinfo, JPEG_COM, 0);  // stop saving
    }

    *w = cinfo.output_width;
    *h = cinfo.output_height;

    if (cinfo.restart_interval > cinfo.MCUs_per_row) {
      g_warning("Restart interval greater than MCUs per row");
      jpeg_destroy_decompress(&cinfo);
      return false;
    }

    *tw = *w / (cinfo.MCUs_per_row / cinfo.restart_interval);
    *th = *h / cinfo.MCU_rows_in_scan;
    int leftover_mcus = cinfo.MCUs_per_row % cinfo.restart_interval;
    if (leftover_mcus != 0) {
      jpeg_destroy_decompress(&cinfo);
      return false;
    }


    //  g_debug("w: %d, h: %d, restart_interval: %d\n"
    //	 "mcus_per_row: %d, mcu_rows_in_scan: %d\n"
    //	 "leftover mcus: %d",
    //	 cinfo.output_width, cinfo.output_height,
    //	 cinfo.restart_interval,
    //	 cinfo.MCUs_per_row, cinfo.MCU_rows_in_scan,
    //	 leftover_mcus);
  } else {
    // setjmp has returned again
    jpeg_destroy_decompress(&cinfo);
    return false;
  }

  jpeg_destroy_decompress(&cinfo);
  return true;
}

static int64_t *extract_one_optimisation(FILE *opt_f,
					 int32_t num_tiles_down,
					 int32_t num_tiles_across,
					 int32_t mcu_starts_count) {
  int64_t *mcu_starts = g_new(int64_t, mcu_starts_count);
  for (int32_t i = 0; i < mcu_starts_count; i++) {
    mcu_starts[i] = -1; // UNKNOWN value
  }

  // optimisation file is in a weird format, it is 32- (or 64- or 320- ?) bit
  // little endian values, giving the file offset into an MCU row,
  // each offset starts at a 40-byte alignment, and the last row (of the
  // entire file, not each image) seems to be missing

  // also, the offsets are all packed into 1 file, even with multiple images

  // we will read the file and verify at least that the markers
  // are valid, if anything is fishy, we will not use it

  // we represent missing data by -1, which we initialize to,
  // so if we run out of opt file, we can just stop

  for (int32_t row = 0; row < num_tiles_down; row++) {
    // read 40 bytes
    union {
      uint8_t buf[40];
      int64_t i64;
    } u;

    if (fread(u.buf, 40, 1, opt_f) != 1) {
      // EOF or error, we've done all we can

      if (row == 0) {
	// if we don't even get the first one, deallocate
	goto FAIL;
      }

      break;
    }

    // get the offset
    int64_t offset = GINT64_FROM_LE(u.i64);

    // record this marker
    mcu_starts[row * num_tiles_across] = offset;
  }

  return mcu_starts;

 FAIL:
  g_free(mcu_starts);
  return NULL;
}

static void add_properties(GHashTable *ht, GKeyFile *kf,
			   const char *group) {
  g_hash_table_insert(ht,
		      g_strdup(OPENSLIDE_PROPERTY_NAME_VENDOR),
		      g_strdup("hamamatsu"));

  char **keys = g_key_file_get_keys(kf, group, NULL, NULL);
  if (keys == NULL) {
    return;
  }

  for (char **key = keys; *key != NULL; key++) {
    char *value = g_key_file_get_value(kf, group, *key, NULL);
    if (value) {
      g_hash_table_insert(ht,
			  g_strdup_printf("hamamatsu.%s", *key),
			  g_strdup(value));
      g_free(value);
    }
  }

  g_strfreev(keys);
}

static bool add_macro_associated_image(GHashTable *ht, FILE *f) {
  return _openslide_add_jpeg_associated_image(ht, "macro", f);
}

<<<<<<< HEAD
static bool hamamatsu_vms_part2(openslide_t *osr,
				int num_jpegs, char **image_filenames,
				int num_jpeg_cols,
				FILE *optimisation_file) {
=======
bool _openslide_try_hamamatsu_ndpi(openslide_t *osr, const char *filename,
				   struct _openslide_hash *quickhash1) {
  FILE *f = fopen(filename, "rb");
  if (!f) {
    return false;
  }

  GSList *dump = _openslide_tiffdump_create(f);
  _openslide_tiffdump_print(dump);
  _openslide_tiffdump_destroy(dump);
  fclose(f);

  return false;
}

bool _openslide_try_hamamatsu(openslide_t *osr, const char *filename,
			      struct _openslide_hash *quickhash1) {
  char *dirname = g_path_get_dirname(filename);
  char **image_filenames = NULL;
  struct _openslide_jpeg_file **jpegs = NULL;
  int num_jpegs = 0;

  char *optimisation_filename = NULL;
  FILE *optimisation_file = NULL;

  char **all_keys = NULL;

>>>>>>> 7da54a61
  bool success = false;

  // initialize individual jpeg structs
  struct _openslide_jpeg_file **jpegs = g_new0(struct _openslide_jpeg_file *,
					       num_jpegs);
  for (int i = 0; i < num_jpegs; i++) {
    jpegs[i] = g_slice_new0(struct _openslide_jpeg_file);
  }

  // init layers: base image + map
  int32_t layer_count = 2;
  struct _openslide_jpeg_layer **layers =
    g_new0(struct _openslide_jpeg_layer *, layer_count);
  for (int32_t i = 0; i < layer_count; i++) {
    layers[i] = g_slice_new0(struct _openslide_jpeg_layer);
    layers[i]->tiles = _openslide_jpeg_create_tiles_table();
  }

  // process jpegs
  int32_t jpeg0_tw = 0;
  int32_t jpeg0_th = 0;
  int32_t jpeg0_ta = 0;
  int32_t jpeg0_td = 0;

  for (int i = 0; i < num_jpegs; i++) {
    struct _openslide_jpeg_file *jp = jpegs[i];

    // these jpeg files always start at 0
    jp->start_in_file = 0;
    jp->filename = g_strdup(image_filenames[i]);

    FILE *f;
    if ((f = fopen(jp->filename, "rb")) == NULL) {
      g_warning("Can't open JPEG %d", i);
      goto DONE;
    }

    // comment?
    char *comment = NULL;
    char **comment_ptr = NULL;
    if (i == 0 && osr) {
      comment_ptr = &comment;
    }

    if (!verify_jpeg(f, &jp->w, &jp->h, &jp->tw, &jp->th, comment_ptr)) {
      g_warning("Can't verify JPEG %d", i);
      fclose(f);
      goto DONE;
    }

    if (comment) {
      g_hash_table_insert(osr->properties,
			  g_strdup(OPENSLIDE_PROPERTY_NAME_COMMENT),
			  comment);
    }

    fseeko(f, 0, SEEK_END);
    jp->end_in_file = ftello(f);
    if (jp->end_in_file == -1) {
      g_warning("Can't read file size for JPEG %d", i);
      fclose(f);
      return false;
    }

    // file is done now
    fclose(f);

    int32_t num_tiles_across = jp->w / jp->tw;
    int32_t num_tiles_down = jp->h / jp->th;

    // because map file is last, ensure that all tw and th are the
    // same for 0 through num_jpegs-2
    //    g_debug("tile size: %d %d", tw, th);
    if (i == 0) {
      jpeg0_tw = jp->tw;
      jpeg0_th = jp->th;
      jpeg0_ta = num_tiles_across;
      jpeg0_td = num_tiles_down;
    } else if (i != (num_jpegs - 1)) {
      // not map file (still within layer 0)
      g_assert(jpeg0_tw != 0 && jpeg0_th != 0);
      if (jpeg0_tw != jp->tw || jpeg0_th != jp->th) {
        g_warning("Tile size not consistent");
        goto DONE;
      }
    }

    // use the optimisation file, if present
    int32_t mcu_starts_count = (jp->w / jp->tw) * (jp->h / jp->th); // number of tiles
    int64_t *mcu_starts = NULL;
    if (optimisation_file) {
      mcu_starts = extract_one_optimisation(optimisation_file,
					    num_tiles_down,
					    num_tiles_across,
					    mcu_starts_count);
    }
    if (mcu_starts) {
      jp->mcu_starts = mcu_starts;
    } else if (optimisation_file != NULL) {
      // the optimisation file is useless, ignore it
      optimisation_file = NULL;
    }

    // accumulate into some of the fields of the layers
    int32_t layer;
    if (i != num_jpegs - 1) {
      // base (layer 0)
      layer = 0;
    } else {
      // map (layer 1)
      layer = 1;
    }

    struct _openslide_jpeg_layer *l = layers[layer];
    int32_t file_x = 0;
    int32_t file_y = 0;
    if (layer == 0) {
      file_x = i % num_jpeg_cols;
      file_y = i / num_jpeg_cols;
    }
    if (file_y == 0) {
      l->layer_w += jp->w;
      l->tiles_across += num_tiles_across;
    }
    if (file_x == 0) {
      l->layer_h += jp->h;
      l->tiles_down += num_tiles_down;
    }

    // set some values (don't accumulate)
    l->raw_tile_width = jp->tw;
    l->raw_tile_height = jp->th;
    l->tile_advance_x = jp->tw;   // no overlaps or funny business
    l->tile_advance_y = jp->th;
  }

  // at this point, jpeg0_ta and jpeg0_td are set to values from 0,0 in layer 0

  for (int i = 0; i < num_jpegs; i++) {
    struct _openslide_jpeg_file *jp = jpegs[i];

    int32_t layer;
    int32_t file_x;
    int32_t file_y;
    if (i != num_jpegs - 1) {
      // base (layer 0)
      layer = 0;
      file_x = i % num_jpeg_cols;
      file_y = i / num_jpeg_cols;
    } else {
      // map (layer 1)
      layer = 1;
      file_x = 0;
      file_y = 0;
    }

    //g_debug("processing file %d %d %d", file_x, file_y, layer);

    int32_t num_tiles_across = jp->w / jp->tw;

    struct _openslide_jpeg_layer *l = layers[layer];

    int32_t tile_count = (jp->w / jp->tw) * (jp->h / jp->th); // number of tiles

    // add all the tiles
    for (int local_tileno = 0; local_tileno < tile_count; local_tileno++) {
      struct _openslide_jpeg_tile *t = g_slice_new0(struct _openslide_jpeg_tile);

      int32_t local_tile_x = local_tileno % num_tiles_across;
      int32_t local_tile_y = local_tileno / num_tiles_across;

      t->fileno = i;
      t->tileno = local_tileno;
      t->w = jp->tw;
      t->h = jp->th;
      // no dest or src offsets

      // compute key for hashtable (y * w + x)
      int64_t x = file_x * jpeg0_ta + local_tile_x;
      int64_t y = file_y * jpeg0_td + local_tile_y;

      int64_t *key = g_slice_new(int64_t);
      *key = (y * l->tiles_across) + x;

      //g_debug("inserting tile: fileno %d tileno %d, %gx%g, file: %d %d, local: %d %d, global: %" G_GINT64_FORMAT " %" G_GINT64_FORMAT ", l->tiles_across: %d, key: %" G_GINT64_FORMAT, t->fileno, t->tileno, t->w, t->h, file_x, file_y, local_tile_x, local_tile_y, x, y, l->tiles_across, *key);
      g_assert(!g_hash_table_lookup(l->tiles, key));
      g_hash_table_insert(l->tiles, key, t);
    }
  }

  success = true;

 DONE:
  if (success) {
    _openslide_add_jpeg_ops(osr, num_jpegs, jpegs, layer_count, layers);
  } else {
    // destroy
    for (int i = 0; i < num_jpegs; i++) {
      g_free(jpegs[i]->filename);
      g_free(jpegs[i]->mcu_starts);
      g_slice_free(struct _openslide_jpeg_file, jpegs[i]);
    }
    g_free(jpegs);

    for (int32_t i = 0; i < layer_count; i++) {
      g_hash_table_unref(layers[i]->tiles);
      g_slice_free(struct _openslide_jpeg_layer, layers[i]);
    }
    g_free(layers);
  }

  return success;
}

static int32_t read_le_int32_from_file(FILE *f) {
  int32_t i;

  if (fread(&i, 4, 1, f) != 1) {
    return -1;
  }

  i = GINT32_FROM_LE(i);
  //  g_debug("%d", i);

  return i;
}

static bool hamamatsu_vmu_part2(openslide_t *osr,
				int num_files, char **image_filenames) {
  bool success = false;

  // initialize individual ngr structs
  struct _openslide_ngr **files = g_new0(struct _openslide_ngr *,
					 num_files);
  for (int i = 0; i < num_files; i++) {
    files[i] = g_slice_new0(struct _openslide_ngr);
  }

  // open files
  for (int i = 0; i < num_files; i++) {
    struct _openslide_ngr *ngr = files[i];

    ngr->filename = g_strdup(image_filenames[i]);

    FILE *f;
    if ((f = fopen(ngr->filename, "rb")) == NULL) {
      g_warning("Can't open NGR file");
      goto DONE;
    }

    // validate magic
    if ((fgetc(f) != 'G') || (fgetc(f) != 'N')) {
      g_warning("Bad magic on NGR file");
      fclose(f);
      goto DONE;
    }

    // read w, h, column width, headersize
    fseeko(f, 4, SEEK_SET);
    ngr->w = read_le_int32_from_file(f);
    ngr->h = read_le_int32_from_file(f);
    ngr->column_width = read_le_int32_from_file(f);

    fseeko(f, 24, SEEK_SET);
    ngr->start_in_file = read_le_int32_from_file(f);

    // validate
    if ((ngr->w <= 0) || (ngr->h <= 0) ||
	(ngr->column_width <= 0) || (ngr->start_in_file <= 0)) {
      g_warning("Error processing header");
      fclose(f);
      goto DONE;
    }

    // ensure no remainder on columns
    if ((ngr->w % ngr->column_width) != 0) {
      g_warning("Width not multiple of column width");
      fclose(f);
      goto DONE;
    }

    fclose(f);
  }

  success = true;

 DONE:
  if (success) {
    _openslide_add_ngr_ops(osr, num_files, files);
  } else {
    // destroy
    for (int i = 0; i < num_files; i++) {
      g_slice_free(struct _openslide_ngr, files[i]);
      g_free(files[i]->filename);
    }
    g_free(files);
  }

  return success;
}


bool _openslide_try_hamamatsu(openslide_t *osr, const char *filename,
			      struct _openslide_hash *quickhash1) {
  // initialize any variables destroyed/used in DONE
  bool success = false;

  char *dirname = g_path_get_dirname(filename);

  int num_images = 0;
  char **image_filenames = NULL;


  // first, see if it's a VMS/VMU file
  GKeyFile *key_file = g_key_file_new();
  if (!g_key_file_load_from_file(key_file, filename, G_KEY_FILE_NONE, NULL)) {
    //    g_debug("Can't load VMS file");
    goto DONE;
  }

  int num_cols;
  int num_rows;

  // select group or fail, then read dimensions
  const char *groupname;
  if (g_key_file_has_group(key_file, GROUP_VMS)) {
    groupname = GROUP_VMS;

    num_cols = g_key_file_get_integer(key_file, groupname,
				      KEY_NUM_JPEG_COLS,
				      NULL);
    num_rows = g_key_file_get_integer(key_file,
				      groupname,
				      KEY_NUM_JPEG_ROWS,
				      NULL);
  } else if (g_key_file_has_group(key_file, GROUP_VMU)) {
    groupname = GROUP_VMU;

    num_cols = 1;  // not specified in file for VMU
    num_rows = 1;
  } else {
    goto DONE;
  }

  // validate cols/rows
  if (num_cols < 1) {
    goto DONE;
  }
  if (num_rows < 1) {
    goto DONE;
  }

  // init the image filenames
  // this format has cols*rows image files, plus the map
  num_images = (num_cols * num_rows) + 1;
  image_filenames = g_new0(char *, num_images);

  // hash in the key file
  if (!_openslide_hash_file(quickhash1, filename)) {
    g_warning("Cannot hash keyfile");
    goto DONE;
  }

  // make sure values are within known bounds
  int num_layers = g_key_file_get_integer(key_file, groupname, KEY_NUM_LAYERS,
					  NULL);
  if (num_layers < 1) {
    g_warning("Cannot handle Hamamatsu files with NoLayers < 1");
    goto DONE;
  }

  // add properties
  if (osr) {
    add_properties(osr->properties, key_file, groupname);
  }

  // extract MapFile
  char *tmp;
  tmp = g_key_file_get_string(key_file,
			      groupname,
			      KEY_MAP_FILE,
			      NULL);
  if (tmp) {
    char *map_filename = g_build_filename(dirname, tmp, NULL);
    g_free(tmp);

    image_filenames[num_images - 1] = map_filename;

    // hash in the map file
    if (!_openslide_hash_file(quickhash1, map_filename)) {
      g_warning("Can't hash map file");
      goto DONE;
    }
  } else {
    g_warning("Can't read map file");
    goto DONE;
  }

  // now each ImageFile
  char **all_keys = g_key_file_get_keys(key_file, groupname, NULL, NULL);
  for (char **tmp = all_keys; *tmp != NULL; tmp++) {
    char *key = *tmp;
    char *value = g_key_file_get_string(key_file, groupname, key, NULL);

    //    g_debug("%s", key);

    if (strncmp(KEY_IMAGE_FILE, key, strlen(KEY_IMAGE_FILE)) == 0) {
      // starts with ImageFile
      char *suffix = key + strlen(KEY_IMAGE_FILE);

      int layer;
      int col;
      int row;

      char **split = g_strsplit(suffix, ",", 0);
      switch (g_strv_length(split)) {
      case 0:
	// all zero
	layer = 0;
	col = 0;
	row = 0;
	break;

      case 1:
	// (z)
	// first item, skip '('
	layer = g_ascii_strtoll(split[0] + 1, NULL, 10);
	col = 0;
	row = 0;
	break;

      case 2:
	// (x,y)
	layer = 0;
	// first item, skip '('
	col = g_ascii_strtoll(split[0] + 1, NULL, 10);
	row = g_ascii_strtoll(split[1], NULL, 10);
	break;

      case 3:
        // (z,x,y)
        // first item, skip '('
        layer = g_ascii_strtoll(split[0] + 1, NULL, 10);
        col = g_ascii_strtoll(split[1], NULL, 10);
        row = g_ascii_strtoll(split[2], NULL, 10);
        break;

      default:
        // we just don't know
        g_warning("Unknown number of image dimensions: %d",
		  g_strv_length(split));
        g_free(value);
	g_strfreev(split);
        continue;
      }
      g_strfreev(split);

      //g_debug("layer: %d, col: %d, row: %d", layer, col, row);

      if (layer != 0) {
        // skip non-zero layers for now
        g_free(value);
        continue;
      }

      if (col >= num_cols || row >= num_rows || col < 0 || row < 0) {
        g_warning("Invalid row or column in Hamamatsu file (%d,%d)", row, col);
        g_free(value);
	g_strfreev(all_keys);
        goto DONE;
      }

      // compute index from x,y
      int i = row * num_cols + col;

      // init the file
      if (image_filenames[i]) {
        g_warning("Ignoring duplicate image for (%d,%d)", col, row);
      } else {
        image_filenames[i] = g_build_filename(dirname, value, NULL);
      }
    }
    g_free(value);
  }
  g_strfreev(all_keys);

  // ensure all image filenames are filled
  for (int i = 0; i < num_images; i++) {
    if (!image_filenames[i]) {
      g_warning("Can't read image filename %d", i);
      goto DONE;
    }
  }

  // add macro image
  tmp = g_key_file_get_string(key_file,
			      groupname,
			      KEY_MACRO_IMAGE,
			      NULL);
  if (tmp) {
    char *macro_filename = g_build_filename(dirname, tmp, NULL);
    FILE *macro_f = fopen(macro_filename, "rb");
    bool result;

    if (macro_f) {
      result = add_macro_associated_image(osr ? osr->associated_images : NULL, macro_f);
      fclose(macro_f);
    } else {
      result = false;
    }
    g_free(macro_filename);
    g_free(tmp);

    if (!result) {
      g_warning("Could not find macro image");
      goto DONE;
    }
  }

  // finalize depending on what format
  if (groupname == GROUP_VMS) {
    // open OptimisationFile
    FILE *optimisation_file = NULL;
    char *tmp = g_key_file_get_string(key_file,
				      GROUP_VMS,
				      KEY_OPTIMISATION_FILE,
				      NULL);
    if (tmp) {
      char *optimisation_filename = g_build_filename(dirname, tmp, NULL);
      g_free(tmp);

      optimisation_file = fopen(optimisation_filename, "rb");

      if (optimisation_file == NULL) {
	g_warning("Can't use optimisation file");
      }
      g_free(optimisation_filename);
    } else {
      g_warning("Optimisation file key not present");
    }

    // do all the jpeg stuff
    success = hamamatsu_vms_part2(osr,
				  num_images, image_filenames,
				  num_cols,
				  optimisation_file);

    // clean up
    if (optimisation_file) {
      fclose(optimisation_file);
    }
  } else if (groupname == GROUP_VMU) {
    // verify a few assumptions for VMU
    int bits_per_pixel = g_key_file_get_integer(key_file,
						GROUP_VMU,
						KEY_BITS_PER_PIXEL,
						NULL);
    char *pixel_order = g_key_file_get_string(key_file,
					      GROUP_VMU,
					      KEY_PIXEL_ORDER,
					      NULL);

    if (bits_per_pixel != 36) {
      g_warning("%s must be 36", KEY_BITS_PER_PIXEL);
    } else if (!pixel_order || (strcmp(pixel_order, "RGB") != 0)) {
      g_warning("%s must be RGB", KEY_PIXEL_ORDER);
    } else {
      // assumptions verified
      success = hamamatsu_vmu_part2(osr,
				    num_images, image_filenames);
    }
    g_free(pixel_order);
  } else {
    g_assert_not_reached();
  }

 DONE:
  g_free(dirname);

  if (image_filenames) {
    for (int i = 0; i < num_images; i++) {
      g_free(image_filenames[i]);
    }
    g_free(image_filenames);
  }
  g_key_file_free(key_file);

  return success;
}<|MERGE_RESOLUTION|>--- conflicted
+++ resolved
@@ -221,40 +221,10 @@
   return _openslide_add_jpeg_associated_image(ht, "macro", f);
 }
 
-<<<<<<< HEAD
 static bool hamamatsu_vms_part2(openslide_t *osr,
 				int num_jpegs, char **image_filenames,
 				int num_jpeg_cols,
 				FILE *optimisation_file) {
-=======
-bool _openslide_try_hamamatsu_ndpi(openslide_t *osr, const char *filename,
-				   struct _openslide_hash *quickhash1) {
-  FILE *f = fopen(filename, "rb");
-  if (!f) {
-    return false;
-  }
-
-  GSList *dump = _openslide_tiffdump_create(f);
-  _openslide_tiffdump_print(dump);
-  _openslide_tiffdump_destroy(dump);
-  fclose(f);
-
-  return false;
-}
-
-bool _openslide_try_hamamatsu(openslide_t *osr, const char *filename,
-			      struct _openslide_hash *quickhash1) {
-  char *dirname = g_path_get_dirname(filename);
-  char **image_filenames = NULL;
-  struct _openslide_jpeg_file **jpegs = NULL;
-  int num_jpegs = 0;
-
-  char *optimisation_filename = NULL;
-  FILE *optimisation_file = NULL;
-
-  char **all_keys = NULL;
-
->>>>>>> 7da54a61
   bool success = false;
 
   // initialize individual jpeg structs
@@ -843,4 +813,19 @@
   g_key_file_free(key_file);
 
   return success;
+}
+
+bool _openslide_try_hamamatsu_ndpi(openslide_t *osr, const char *filename,
+				   struct _openslide_hash *quickhash1) {
+  FILE *f = fopen(filename, "rb");
+  if (!f) {
+    return false;
+  }
+
+  GSList *dump = _openslide_tiffdump_create(f);
+  _openslide_tiffdump_print(dump);
+  _openslide_tiffdump_destroy(dump);
+  fclose(f);
+
+  return false;
 }